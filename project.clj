--- conflicted
+++ resolved
@@ -55,9 +55,5 @@
                                          merge-meta [[:inner 0]]}}}
 
              :eastwood {:plugins [[jonase/eastwood "0.3.4"]]
-<<<<<<< HEAD
-                        :eastwood {:config-files ["eastwood.clj"]}}})
-=======
                         :eastwood {:config-files ["eastwood.clj"]}
-                        :dependencies [[com.hypirion/io "0.3.1"]]}})
->>>>>>> 67b5e829
+                        :dependencies [[com.hypirion/io "0.3.1"]]}})