--- conflicted
+++ resolved
@@ -19,12 +19,8 @@
   maps that have keywords or symbols as keys. This allowed a simplification of the
   Bencode transport itself.
 * [#158](https://github.com/nrepl/nrepl/issues/158): Interrupt now runs in three stages: calls `interrupt` on the thread, waits 100ms for the thread to respond and return messages, then waits 5000ms for the thread to terminate itself. A hard `.stop` is only called if it fails to do so.
-<<<<<<< HEAD
-* [#167](https://github.com/nrepl/nrepl/issues/167): Allow suppressing ack message when using nrepl.cmdline
 * [#178](https://github.com/nrepl/nrepl/pull/178): Allow `:read-cond` option when evaluating code.
-=======
 * [#167](https://github.com/nrepl/nrepl/issues/167): Allow suppressing ack message when using `nrepl.cmdline`.
->>>>>>> 663f6980
 
 ## 0.6.0 (2019-02-05)
 
